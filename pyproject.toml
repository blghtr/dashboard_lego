--- conflicted
+++ resolved
@@ -29,11 +29,7 @@
 ]
 requires-python = ">=3.10,<3.12"
 dependencies = [
-<<<<<<< HEAD
     "dash>=2.14.0",
-=======
-    "dash>=2.14.0"
->>>>>>> b548f33a
     "dash-bootstrap-components>=1.5.0",
     "plotly>=5.17.0",
     "pandas>=2.0.0",
@@ -54,6 +50,7 @@
 
 [project.optional-dependencies]
 dev = [
+    "dash[testing]>=2.14.0",
     "dash[testing]>=2.14.0",
     "pytest>=7.4.0",
     "pytest-cov>=4.1.0",
